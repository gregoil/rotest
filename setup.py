"""Setup file for handling packaging and distribution."""
from setuptools import setup, find_packages

<<<<<<< HEAD
__version__ = "4.0.0"
=======
__version__ = "3.3.2"
>>>>>>> 3c27b192

result_handlers = [
    "db = rotest.core.result.handlers.db_handler:DBHandler",
    "xml = rotest.core.result.handlers.xml_handler:XMLHandler",
    "excel = rotest.core.result.handlers.excel_handler:ExcelHandler",
    "dots = rotest.core.result.handlers.stream.dots_handler:DotsHandler",
    "tree = rotest.core.result.handlers.stream.tree_handler:TreeHandler",
    "remote = rotest.core.result.handlers.remote_db_handler:RemoteDBHandler",
    "loginfo = rotest.core.result.handlers.stream.log_handler:LogInfoHandler",
    "artifact = rotest.core.result.handlers.artifact_handler:ArtifactHandler",
    "logdebug = "
    "rotest.core.result.handlers.stream.log_handler:LogDebugHandler",
    "pretty = "
    "rotest.core.result.handlers.stream.log_handler:PrettyHandler",
    "signature = "
    "rotest.core.result.handlers.signature_handler:SignatureHandler",
    "full = "
    "rotest.core.result.handlers.stream.stream_handler:EventStreamHandler",
]

requirements = [
    'django>=1.7,<1.8',
    'ipdb',
    'py',
    'isort',
    'ipdbugger>=1.1.2',
    'docopt',
    'lxml<4.0.0',
    'xlwt',
    'attrdict',
    'pyyaml',
    'twisted',
    'psutil',
    'colorama',
    'termcolor',
    'jsonschema',
    'basicstruct',
<<<<<<< HEAD
    'swaggapi'
=======
    'python-daemon;platform_system!="Windows"'
>>>>>>> 3c27b192
]

setup(
    name='rotest',
    version=__version__,
    description="Resource oriented testing framework",
    long_description=open("README.rst").read(),
    license="MIT",
    author="gregoil",
    author_email="gregoil@walla.co.il",
    url="https://github.com/gregoil/rotest",
    keywords="testing system django unittest",
    install_requires=requirements,
    python_requires="~=2.7.0",
    entry_points={
        "console_scripts": [
            "rotest = rotest.cli.main:main"
        ],
        "rotest.result_handlers": result_handlers,
        "rotest.cli_client_parsers": [],
        "rotest.cli_client_actions": [],
    },
    packages=find_packages("src"),
    package_dir={"": "src"},
    package_data={'': ['*.xls', '*.xsd', '*.json', '*.css', '*.xml', '*.rst']},
    zip_safe=False,
    classifiers=[
        'License :: OSI Approved :: MIT License',
        'Topic :: Software Development :: Testing',
        'Intended Audience :: Developers',
        'Programming Language :: Python :: 2.7',
        'Operating System :: Microsoft :: Windows',
        'Operating System :: POSIX',
        'Operating System :: Unix',
        'Operating System :: MacOS',
    ],
)<|MERGE_RESOLUTION|>--- conflicted
+++ resolved
@@ -1,11 +1,7 @@
 """Setup file for handling packaging and distribution."""
 from setuptools import setup, find_packages
 
-<<<<<<< HEAD
 __version__ = "4.0.0"
-=======
-__version__ = "3.3.2"
->>>>>>> 3c27b192
 
 result_handlers = [
     "db = rotest.core.result.handlers.db_handler:DBHandler",
@@ -43,11 +39,8 @@
     'termcolor',
     'jsonschema',
     'basicstruct',
-<<<<<<< HEAD
     'swaggapi'
-=======
     'python-daemon;platform_system!="Windows"'
->>>>>>> 3c27b192
 ]
 
 setup(
