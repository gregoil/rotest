"""Setup file for handling packaging and distribution."""
import sys

from setuptools import setup, find_packages

<<<<<<< HEAD
__version__ = "2.9.0"
=======
__version__ = "2.8.5"
>>>>>>> 6989cd07

result_handlers = [
    "db = rotest.core.result.handlers.db_handler:DBHandler",
    "xml = rotest.core.result.handlers.xml_handler:XMLHandler",
    "tags = rotest.core.result.handlers.tags_handler:TagsHandler",
    "excel = rotest.core.result.handlers.excel_handler:ExcelHandler",
    "dots = rotest.core.result.handlers.stream.dots_handler:DotsHandler",
    "tree = rotest.core.result.handlers.stream.tree_handler:TreeHandler",
    "remote = rotest.core.result.handlers.remote_db_handler:RemoteDBHandler",
    "loginfo = rotest.core.result.handlers.stream.log_handler:LogInfoHandler",
    "artifact = rotest.core.result.handlers.artifact_handler:ArtifactHandler",
    "logdebug = "
    "rotest.core.result.handlers.stream.log_handler:LogDebugHandler",
    "pretty = "
    "rotest.core.result.handlers.stream.log_handler:PrettyHandler",
    "signature = "
    "rotest.core.result.handlers.signature_handler:SignatureHandler",
    "full = "
    "rotest.core.result.handlers.stream.stream_handler:EventStreamHandler",
]

requirements = [
    'django>=1.7,<1.8',
    'ipdb',
    'isort',
    'click>=6',
    'ipdbugger>=1.1.2',
    'docopt',
    'lxml<4.0.0',
    'xlwt',
    'attrdict',
    'pyyaml',
    'twisted',
    'psutil',
    'colorama',
    'termcolor',
    'jsonschema',
    'basicstruct'
]

if not sys.platform.startswith("win32"):
    requirements.append('python-daemon')

setup(
    name='rotest',
    version=__version__,
    description="Resource oriented testing framework",
    long_description=open("README.rst").read(),
    license="MIT",
    author="gregoil",
    author_email="gregoil@walla.co.il",
    url="https://github.com/gregoil/rotest",
    keywords="testing system django unittest",
    install_requires=requirements,
    python_requires="~=2.7.0",
    entry_points={
        "console_scripts": [
            "rotest = rotest.cli.main:main"
        ],
        "rotest.result_handlers": result_handlers},
    packages=find_packages("src"),
    package_dir={"": "src"},
    package_data={'': ['*.xls', '*.xsd', '*.json', '*.css', '*.xml', '*.rst']},
    zip_safe=False,
    classifiers=[
        'License :: OSI Approved :: MIT License',
        'Topic :: Software Development :: Testing',
        'Intended Audience :: Developers',
        'Programming Language :: Python :: 2.7',
        'Operating System :: Microsoft :: Windows',
        'Operating System :: POSIX',
        'Operating System :: Unix',
        'Operating System :: MacOS',
    ],
)<|MERGE_RESOLUTION|>--- conflicted
+++ resolved
@@ -3,11 +3,7 @@
 
 from setuptools import setup, find_packages
 
-<<<<<<< HEAD
-__version__ = "2.9.0"
-=======
-__version__ = "2.8.5"
->>>>>>> 6989cd07
+__version__ = "3.0.0"
 
 result_handlers = [
     "db = rotest.core.result.handlers.db_handler:DBHandler",
