--- conflicted
+++ resolved
@@ -45,11 +45,7 @@
 
 setup(
     name='rotest',
-<<<<<<< HEAD
-    version="2.7.7",
-=======
-    version="2.8.0",
->>>>>>> 3c8aa312
+    version="2.8.1",
     description="Resource oriented testing framework",
     long_description=open("README.rst").read(),
     license="MIT",
