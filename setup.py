--- conflicted
+++ resolved
@@ -2,11 +2,8 @@
 from __future__ import absolute_import
 from setuptools import setup, find_packages
 
-<<<<<<< HEAD
+
 __version__ = "5.3.0"
-=======
-__version__ = "5.2.1"
->>>>>>> 2fbe63ce
 
 result_handlers = [
     "db = rotest.core.result.handlers.db_handler:DBHandler",
