--- conflicted
+++ resolved
@@ -1,33 +1,16 @@
 [tox]
 envlist =
-<<<<<<< HEAD
     {py27,py35,py36,py37}
     docs
 
 [testenv]
 extras = dev
-=======
-    {py27,py35,py36}
-    docs
-
-[testenv]
-usedevelop = True
->>>>>>> 2fbe63ce
 passenv = ROTEST_WORK_DIR
 basepython =
     py27: python2.7
     py35: python3.5
     py36: python3.6
     py37: python3.7
-
-<<<<<<< HEAD
-platform =
-    win32: win32
-    linux: linux
-=======
-deps =
-    -r{toxinidir}/requirements.txt
->>>>>>> 2fbe63ce
 
 commands =
     flake8 setup.py src/rotest/ tests/
