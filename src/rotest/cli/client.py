"""Run tests in a module or directory.

Usage:
    rotest [<path>...] [options]

Options:
    -h,  --help
            Show help message and exit.
    --version
            Print version information and exit.
    -c <path>, --config <path>
            Test configuration file path.
    -s, --save-state
            Enable saving state of resources.
    -d <delta-iterations>, --delta <delta-iterations>
            Enable run of failed tests only - enter the number of times the
            failed tests should be run.
    -p <processes>, --processes <processes>
            Use multiprocess test runner - specify number of worker
            processes to be created.
    -o <outputs>, --outputs <outputs>
            Output handlers separated by comma.
    -f <query>, --filter <query>
            Run only tests that match the filter expression,
            e.g. 'Tag1* and not Tag13'.
    -n <name>, --name <name>
            Assign a name for current launch.
    -l, --list
            Print the tests hierarchy and quit.
    -F, --failfast
            Stop the run on first failure.
    -D, --debug
            Enter ipdb debug mode upon any test exception.
    -S, --skip-init
            Skip initialization and validation of resources.
    -r <query>, --resources <query>
            Specify resources to request by attributes,
            e.g. '-r res1.group=QA,res2.comment=CI'.
"""
# pylint: disable=unused-argument
# pylint: disable=too-many-arguments,too-many-locals,redefined-builtin
from __future__ import print_function
import sys
import inspect
import argparse
from itertools import chain

import django
import pkg_resources
from attrdict import AttrDict

from rotest.core import TestSuite
<<<<<<< HEAD
from rotest.common import core_log
=======
from rotest.core.filter import match_tags
>>>>>>> 4b64ff7d
from rotest.core.utils.common import print_test_hierarchy
from rotest.core.result.result import get_result_handlers
from rotest.cli.discover import discover_tests_under_paths
from rotest.core.runner import (DEFAULT_CONFIG_PATH, parse_config_file,
                                update_resource_requests, run as rotest_runner,
                                parse_resource_identifiers)


def parse_outputs_option(outputs):
    """Parse value from CLI and validate all outputs are valid.

    Args:
        outputs (str): value gotten from CLI, e.g. "dots,excel".

    Returns:
        set: set of all parsed output handlers.
    """
    if not outputs:
        return None

    requested_handlers = set(outputs.split(","))

    available_handlers = set(get_result_handlers())

    non_existing_handlers = requested_handlers - available_handlers

    if non_existing_handlers:
        raise ValueError("The following output handlers are not "
                         "existing: {}.\nAvailable options: {}.".format(
                              ", ".join(non_existing_handlers),
                              ", ".join(available_handlers)))

    return requested_handlers


<<<<<<< HEAD
def run_tests(paths, test, save_state, delta_iterations, processes, outputs,
              filter, run_name, list, fail_fast, debug, skip_init, config,
              config_path, resources):
=======
def get_tags_by_class(test_class):
    return test_class.TAGS + [test_class.__name__]


def run_tests(test, save_state, delta_iterations, processes, outputs, filter,
              run_name, list, fail_fast, debug, skip_init, config_path,
              resources):
>>>>>>> 4b64ff7d
    if list:
        print_test_hierarchy(test, filter)
        return

    resource_identifiers = parse_resource_identifiers(resources)
    update_resource_requests(test, resource_identifiers)

<<<<<<< HEAD
    if filter:
        # Add a tags filtering handler
        TagsHandler.TAGS_PATTERN = filter
        outputs.add('tags')

    runs_data = rotest_runner(config=config,
=======
    runs_data = rotest_runner(config=config_path,
>>>>>>> 4b64ff7d
                              test_class=test,
                              outputs=outputs,
                              run_name=run_name,
                              enable_debug=debug,
                              fail_fast=fail_fast,
                              skip_init=skip_init,
                              save_state=save_state,
                              processes_number=processes,
                              delta_iterations=delta_iterations)

    sys.exit(runs_data[-1].get_return_value())


def filter_valid_values(dictionary):
    """Filter only values which are not None.

    Args:
        dictionary (dict): the dictionary to be filtered.

    Returns:
        iterator: (key, value) tuples where the value isn't None.
    """
    return ((key, value)
            for key, value in dictionary.iteritems()
            if value is not None)


def create_client_options_parser():
    """Create option parser for running tests.

    Returns:
        argparse.ArgumentParser: parser for CLI options.
    """
    version = pkg_resources.get_distribution("rotest").version

    parser = argparse.ArgumentParser(
        description="Run tests in a module or directory.")

    parser.add_argument("paths", nargs="*", default=(".",))
    parser.add_argument("--version", action="version",
                        version="rotest {}".format(version))
    parser.add_argument("--config", "-c", dest="config_path", metavar="path",
                        default=DEFAULT_CONFIG_PATH,
                        help="Test configuration file path")
    parser.add_argument("--save-state", "-s", action="store_true",
                        help="Enable saving state of resources")
    parser.add_argument("--delta", "-d", dest="delta_iterations",
                        metavar="iterations", type=int,
                        help="Enable run of failed tests only - enter the "
                             "number of times the failed tests should be run.")
    parser.add_argument("--processes", "-p", metavar="number", type=int,
                        help="Use multiprocess test runner - specify number "
                             "of worker processes to be created")
    parser.add_argument("--outputs", "-o",
                        type=parse_outputs_option,
                        help="Output handlers separated by comma. Options: {}"
                        .format(", ".join(get_result_handler_options())))
    parser.add_argument("--filter", "-f", metavar="query",
                        help="Run only tests that match the filter "
                             "expression, e.g. 'Tag1* and not Tag13'")
    parser.add_argument("--name", "-n", metavar="name",
                        dest="run_name",
                        help="Assign a name for current launch")
    parser.add_argument("--list", "-l", action="store_true",
                        help="Print the tests hierarchy and quit")
    parser.add_argument("--failfast", "-F", action="store_true",
                        dest="fail_fast",
                        help="Stop the run on first failure")
    parser.add_argument("--debug", "-D", action="store_true",
                        help="Enter ipdb debug mode upon any test exception")
    parser.add_argument("--skip-init", "-S", action="store_true",
                        help="Skip initialization and validation of resources")
    parser.add_argument("--resources", "-r", metavar="query",
                        help="Specify resources to request be attributes, "
                             "e.g. '-r res1.group=QA,res2.comment=CI'")

    for entry_point in \
            pkg_resources.iter_entry_points("rotest.cli_client_parsers"):
        core_log.debug("Applying entry point %s", entry_point.name)
        entry_point.load()(parser)

    return parser


def main(*tests):
    """Run the given tests.

    Args:
        *tests: either suites or tests to be run.
    """
    django.setup()

    parser = create_client_options_parser()
    arguments = parser.parse_args()

    config = AttrDict(chain(
        parse_config_file(DEFAULT_CONFIG_PATH).items(),
        parse_config_file(arguments.config_path).items(),
        filter_valid_values(vars(arguments)),
    ))

    # In case we're called via 'python test.py ...'
    if not sys.argv[0].endswith("rotest"):
        main_module = inspect.getfile(__import__("__main__"))
        arguments.paths = (main_module,)

    if len(tests) == 0:
        tests = discover_tests_under_paths(config.paths)

    if options.filter is not None:
        tests = [test for test in tests
                 if match_tags(get_tags_by_class(test), options.filter)]

    if len(tests) == 0:
        print("No test was found at given paths: {}".format(
              ", ".join(config.paths)))
        sys.exit(1)

    class AlmightySuite(TestSuite):
        components = tests

    run_tests(paths=config.paths,
              test=AlmightySuite,
              save_state=config.save_state,
              delta_iterations=config.delta_iterations,
              processes=config.processes,
              outputs=set(config.outputs),
              filter=config.filter,
              run_name=config.run_name,
              list=config.list,
              fail_fast=config.fail_fast,
              debug=config.debug,
              skip_init=config.skip_init,
              config=config,
              config_path=config.config_path,
              resources=config.resources)<|MERGE_RESOLUTION|>--- conflicted
+++ resolved
@@ -50,11 +50,8 @@
 from attrdict import AttrDict
 
 from rotest.core import TestSuite
-<<<<<<< HEAD
 from rotest.common import core_log
-=======
 from rotest.core.filter import match_tags
->>>>>>> 4b64ff7d
 from rotest.core.utils.common import print_test_hierarchy
 from rotest.core.result.result import get_result_handlers
 from rotest.cli.discover import discover_tests_under_paths
@@ -90,19 +87,13 @@
     return requested_handlers
 
 
-<<<<<<< HEAD
+def get_tags_by_class(test_class):
+    return test_class.TAGS + [test_class.__name__]
+
+
 def run_tests(paths, test, save_state, delta_iterations, processes, outputs,
               filter, run_name, list, fail_fast, debug, skip_init, config,
               config_path, resources):
-=======
-def get_tags_by_class(test_class):
-    return test_class.TAGS + [test_class.__name__]
-
-
-def run_tests(test, save_state, delta_iterations, processes, outputs, filter,
-              run_name, list, fail_fast, debug, skip_init, config_path,
-              resources):
->>>>>>> 4b64ff7d
     if list:
         print_test_hierarchy(test, filter)
         return
@@ -110,16 +101,7 @@
     resource_identifiers = parse_resource_identifiers(resources)
     update_resource_requests(test, resource_identifiers)
 
-<<<<<<< HEAD
-    if filter:
-        # Add a tags filtering handler
-        TagsHandler.TAGS_PATTERN = filter
-        outputs.add('tags')
-
     runs_data = rotest_runner(config=config,
-=======
-    runs_data = rotest_runner(config=config_path,
->>>>>>> 4b64ff7d
                               test_class=test,
                               outputs=outputs,
                               run_name=run_name,
@@ -176,7 +158,7 @@
     parser.add_argument("--outputs", "-o",
                         type=parse_outputs_option,
                         help="Output handlers separated by comma. Options: {}"
-                        .format(", ".join(get_result_handler_options())))
+                        .format(", ".join(get_result_handlers())))
     parser.add_argument("--filter", "-f", metavar="query",
                         help="Run only tests that match the filter "
                              "expression, e.g. 'Tag1* and not Tag13'")
@@ -229,9 +211,9 @@
     if len(tests) == 0:
         tests = discover_tests_under_paths(config.paths)
 
-    if options.filter is not None:
+    if config.filter is not None:
         tests = [test for test in tests
-                 if match_tags(get_tags_by_class(test), options.filter)]
+                 if match_tags(get_tags_by_class(test), config.filter)]
 
     if len(tests) == 0:
         print("No test was found at given paths: {}".format(
