"""Define resources model classes.

Defines the basic attributes & interface of any resource type class,
responsible for the resource static & dynamic information.
"""
# pylint: disable=too-many-instance-attributes,no-self-use,broad-except
from __future__ import absolute_import

from bdb import BdbQuit

from ipdbugger import debug
from attrdict import AttrDict
<<<<<<< HEAD
from future.utils import iteritems, with_metaclass
=======
from django.db.models.fields.related import \
                                        ReverseSingleRelatedObjectDescriptor
>>>>>>> 6a00d39d

from rotest.common import core_log
from rotest.common.utils import get_work_dir, get_class_fields
from rotest.management.models.resource_data import ResourceData, DataPointer


class ConvertToKwargsMeta(type):
    """Metaclass that validates no positional args are passed to constructor.

    This enables avoiding requesting resources is coherent, i.e.:
        Assuming ResClass gets 'x' in the __init__, then when requesting:
            res1 = ResClass(5)
        The x=5 is not passed to kwargs, thus is not propagated when
        creating the actual resource when the test starts.
    """
    def __call__(cls, *args, **kwargs):
        if len(args) > 0:
            raise RuntimeError("BaseResource constructors must not get "
                               "positional arguments")

        resource = type.__call__(cls, *args, **kwargs)
        resource.kwargs = kwargs
        for field_name, field_value in iteritems(kwargs):
            setattr(resource, field_name, field_value)

        if isinstance(resource.data, AttrDict):
            resource.data.update(kwargs)

        return resource


class BaseResource(with_metaclass(ConvertToKwargsMeta, object)):
    """Represent the common interface of all the resources.

    To implement a resource, you may override:
    initialize, connect, finalize, validate, create_sub_resources, store_state.
    Also, assign a data container class by setting the
    attribute 'DATA_CLASS', which should point to a subclass of
    :class:`rotest.management.models.resource_data.ResourceData`.
    Resource without a data class (also called 'Services') will be handled
    locally, without involving the server.

    Attributes:
        DATA_CLASS (class): class of the resource's global data container.
        PARALLEL_INITIALIZATION (bool): whether or not to validate and
            initialize sub-resources in other threads.
        logger (logger): resource's logger instance.
        data (ResourceData): assigned data instance.
        config (AttrDict): run configuration.
        work_dir (str): working directory for this resource.
        force_initialize (bool): a flag to determine if the resource will be
            initialized even if the validation succeeds.
    """

    DATA_CLASS = None
    PARALLEL_INITIALIZATION = False

    _SHELL_CLIENT = None
    _SHELL_REQUEST_NAME = 'shell_resource'

    def __init__(self, data=None, **kwargs):
        # We use core_log as default logger in case
        # that resource is used outside case.
        self.kwargs = kwargs
        self.logger = core_log
        self._prev_loggers = []

        if data is not None:
            self.data = data
<<<<<<< HEAD
            for field_name, field_value in iteritems(self.data.get_fields()):
                setattr(self, field_name, field_value)
=======
            if isinstance(data, ResourceData):
                for field_name, field_value in data.get_fields().iteritems():
                    setattr(self, field_name, field_value)
>>>>>>> 6a00d39d

        else:
            self.data = AttrDict()
            self.name = "%s-%d" % (self.__class__.__name__, id(self))
            self.data.name = self.name

        self.config = None
        self.parent = None
        self.work_dir = None
        self.force_initialize = None

        self._sub_resources = None

    def create_sub_resources(self):
        """Create and return the sub resources if needed.

        By default, this method searches for sub-resources declared as
        class fields, where the 'data' attribute in the declaration points
        to the name of the sub-resource's data field under the current's data.

        Override and assign sub-resources to fields in the current resource,
        using the 'data' object.

        Returns:
            iterable. sub-resources created.
        """
        sub_resources = []
        for sub_name, sub_placeholder in get_class_fields(self.__class__,
                                                          BaseResource):
            sub_class = sub_placeholder.__class__
            actual_kwargs = sub_placeholder.kwargs.copy()
            for key, value in sub_placeholder.kwargs.iteritems():
                if isinstance(value, ReverseSingleRelatedObjectDescriptor):
                    actual_kwargs[key] = getattr(self.data, value.field.name)

                elif isinstance(value, DataPointer):
                    actual_kwargs[key] = getattr(self.data, value.field_name)

            sub_resource = sub_class(**actual_kwargs)

            setattr(self, sub_name, sub_resource)
            sub_resources.append(sub_resource)

        return sub_resources

    def is_available(self, user_name=""):
        """Return whether resource is available for the given user.

        Args:
            user_name (str): user name to be checked. Empty string means
                available to all.

        Returns:
            bool. determine whether resource is available for the given user.

        Note:
            If this method is called from code then leaf is equal to 'self'.
            If it is being called by BaseResources table in DB then leaf's
            'is_available' method will be called.
        """
        leaf = self.leaf  # 'leaf' is a property.
        if leaf == self:
            return self.reserved in [user_name, ""] and self.owner == ""

        return leaf.is_available(user_name)

    def __repr__(self):
        return "%s(%s)" % (self.__class__.__name__, self.data)

    def get_sub_resources(self):
        """Return an iterable to the resource's sub-resources."""
        return (sub_resource for sub_resource in self._sub_resources)

    def set_sub_resources(self):
        """Create and set the sub resources if needed."""
        self._sub_resources = tuple(self.create_sub_resources())
        for resource in self.get_sub_resources():
            resource.parent = self
            resource.set_sub_resources()

    def _safe_execute(self, callbacks, *args, **kwargs):
        """Executes all the callbacks, even if one or more fails.

        Args:
            callbacks (list): callbacks to be called one after the other (even
                if one of them fails).
            args (list): args passed for each callback when invoked.
            kwargs (dict): keyword-args passed for each callback when invoked.

        Raises:
            RuntimeError: when one, or more, of the callbacks fail.
        """
        error_messages = []
        for callback in callbacks:
            try:
                self.logger.debug("Starting %s", callback)
                callback(*args, **kwargs)
                self.logger.debug("%s ended successfully", callback)

            except Exception as ex:
                self.logger.exception("%s failed", callback)
                error_messages.append("%s: %s" % (callback, ex))

        if len(error_messages) != 0:
            raise RuntimeError("Some of the callbacks have failed. "
                               "Reasons: %s" % "\n".join(error_messages))

    def set_work_dir(self, resource_name, containing_work_dir):
        """Set the work directory under the given case's work directory.

        Args:
            resource_name (str): name of resource.
            containing_work_dir (str): root work directory.
        """
        self.work_dir = get_work_dir(containing_work_dir, resource_name, None)

        for resource in self.get_sub_resources():
            resource.set_work_dir(resource.name, self.work_dir)

    def store_state(self, state_dir_path):
        """Hook method for backing up the resource state.

        Args:
            state_dir_path (str): path of state directory to be saved.
        """
        self.logger.debug("Storing resource %r state", self.name)
        self._safe_execute([resource.store_state for resource
                            in self.get_sub_resources()], state_dir_path)

    def initialize(self):
        """Hook method for setting up the resource before using it.

        Will be called by the resource client once the connection to the
        resource was successful. Override to specify the resource's
        initialization procedure (remember to call 'super' at the beginning).
        """
        self.logger.debug("Initializing resource %r", self.name)

    def connect(self):
        """Setup a connection session to the resource.

        Will be called by the resource client once the
        resource is locked successfully.
        """
        self.logger.debug("Connecting resource %r", self.name)

        for resource in self.get_sub_resources():
            resource.connect()

    def finalize(self):
        """Hook method for cleaning up the resource after using it.

        Will be called by the resource client before the resource is released.
        Override to specify the resource's finalization procedure
        (remember to call 'super' at the end).
        """
        # Create a list of resources finalize calls in a specific order.
        self.logger.debug("Finalizing resource %r", self.name)
        finalization_methods = [resource.finalize for resource
                                in self.get_sub_resources()]
        self._safe_execute(finalization_methods)

    def validate(self):
        """Validate whether the resource is ready for work or not.

        If this method failed, the resource client will call the 'initialize'
        method to setup the resource.

        Returns:
            bool. True if validation succeeded, False otherwise.
        """
        return False

    def override_logger(self, new_logger):
        """Replace the resource's logger.

        Args:
            new_logger (logging.Logger): new logger to set.
        """
        if self.logger is new_logger:
            return

        self._prev_loggers.insert(0, self.logger)
        self.logger = new_logger

    def release_logger(self, logger):
        """Revert logger replacement.

        Args:
            logger (logging.Logger): logger to release.
        """
        if self.logger is logger:
            self.logger = self._prev_loggers.pop(0)

    def enable_debug(self):
        """Wrap the resource methods with debugger."""
        debug(self.connect, ignore_exceptions=[KeyboardInterrupt, BdbQuit])
        debug(self.initialize, ignore_exceptions=[KeyboardInterrupt, BdbQuit])
        debug(self.finalize, ignore_exceptions=[KeyboardInterrupt, BdbQuit])
        debug(self.validate, ignore_exceptions=[KeyboardInterrupt, BdbQuit])
        debug(self.store_state, ignore_exceptions=[KeyboardInterrupt, BdbQuit])
        for resource in self.get_sub_resources():
            resource.enable_debug()

    @classmethod
    def lock(cls, config=None, skip_init=False, **kwargs):
        """Lock an instance of this resource class.

        Args:
            config (str): path to the json config file.
            skip_init (bool): whether to skip initialization or not.
            kwargs (dict): additional query parameters for the request,
                e.g. name or group.

        Returns:
            BaseResource. locked and initialized resource, ready for work.
        """
        # These runtime imports are done to avoid cyclic imports.
        from rotest.core.runner import parse_config_file
        from rotest.management.client.manager import (ClientResourceManager,
                                                      ResourceRequest)

        if BaseResource._SHELL_CLIENT is None:
            BaseResource._SHELL_CLIENT = ClientResourceManager()

        resource_request = ResourceRequest(BaseResource._SHELL_REQUEST_NAME,
                                           cls,
                                           **kwargs)

        config_dict = None
        if config is not None:
            config_dict = parse_config_file(config)

        result = BaseResource._SHELL_CLIENT.request_resources(
                                                        [resource_request],
                                                        config=config_dict,
                                                        skip_init=skip_init,
                                                        use_previous=False)

        return result[BaseResource._SHELL_REQUEST_NAME]

    def release(self):
        """Release the resource, assuming it was locked with a shell client."""
        if BaseResource._SHELL_CLIENT is not None:
            BaseResource._SHELL_CLIENT.release_resources(
                {BaseResource._SHELL_REQUEST_NAME: self},
                force_release=True)<|MERGE_RESOLUTION|>--- conflicted
+++ resolved
@@ -10,12 +10,9 @@
 
 from ipdbugger import debug
 from attrdict import AttrDict
-<<<<<<< HEAD
 from future.utils import iteritems, with_metaclass
-=======
 from django.db.models.fields.related import \
                                         ReverseSingleRelatedObjectDescriptor
->>>>>>> 6a00d39d
 
 from rotest.common import core_log
 from rotest.common.utils import get_work_dir, get_class_fields
@@ -85,14 +82,9 @@
 
         if data is not None:
             self.data = data
-<<<<<<< HEAD
-            for field_name, field_value in iteritems(self.data.get_fields()):
-                setattr(self, field_name, field_value)
-=======
             if isinstance(data, ResourceData):
-                for field_name, field_value in data.get_fields().iteritems():
+                for field_name, field_value in iteritems(self.data.get_fields()):
                     setattr(self, field_name, field_value)
->>>>>>> 6a00d39d
 
         else:
             self.data = AttrDict()
