"""Result manager client implementation.

The result client interracts with the remote server and updates it of all the
tests' events in real-time, so at the end of a run, the server's database could
tell what and when tests and tests containers were run (including their
hierarchial structure), what were their results and error descriptions, and
additional data about the run.
"""
from __future__ import absolute_import
<<<<<<< HEAD

import six

from rotest.common import core_log
from rotest.common.config import RESOURCE_MANAGER_HOST
from rotest.management.client.client import AbstractClient
from rotest.api.common.responses import FailureResponseModel
from rotest.management.common.resource_descriptor import ResourceDescriptor
from rotest.management.common.utils import (TEST_ID_KEY,
                                            TEST_NAME_KEY,
                                            TEST_SUBTESTS_KEY,
                                            TEST_CLASS_CODE_KEY)
from rotest.api.common.models import (StartTestRunParamsModel,
=======
from rotest.api.common.models import (SetSessionTimeoutModel,
                                      StartTestRunParamsModel,
>>>>>>> 2138ecad
                                      UpdateRunDataParamsModel,
                                      AddTestResultParamsModel,
                                      TestControlOperationParamsModel,
                                      UpdateResourcesParamsModel)
from rotest.api.test_control import (StartTestRun,
                                     UpdateRunData,
                                     AddTestResult,
                                     StartTest,
                                     SetSessionTimeout,
                                     ShouldSkip,
                                     StopTest,
                                     UpdateResources,
                                     StartComposite,
                                     StopComposite)


class ClientResultManager(AbstractClient):
    """Client side result manager.

    Responsible for updating the server of test events and run data.
    """

    def __init__(self, host=None, logger=core_log):
        if host is None:
            host = RESOURCE_MANAGER_HOST

        super(ClientResultManager, self).__init__(logger=logger, host=host)

    @classmethod
    def _create_test_dict(cls, test_item):
        """Recursively create a dict representing the test's hierarchy.

        Args:
            test_item (TestCase / TestSuite): the top test.

        Returns:
            dict. a dictionary representing the tests tree.
        """
        test_dict = {TEST_ID_KEY: test_item.identifier,
                     TEST_NAME_KEY: test_item.data.name}

        test_dict[TEST_CLASS_CODE_KEY] = cls.parser.recursive_encode(
            type(test_item.data))

        if test_item.IS_COMPLEX:
            subtests = [cls._create_test_dict(sub_test)
                        for sub_test in test_item]

            test_dict[TEST_SUBTESTS_KEY] = subtests

        return test_dict

    def start_test_run(self, main_test):
        """Inform the result server of the start of the run.

        Args:
            main_test (TestCase / TestSuite): main test container of the run.
        """
        tests_tree_dict = self._create_test_dict(main_test)
        run_data = {'run_name': main_test.data.run_data.run_name,
                    'config': main_test.data.run_data.config}

        request_data = StartTestRunParamsModel({
            "token": self.token,
            "tests": tests_tree_dict,
            "run_data": run_data
        })

        response = self.requester.request(StartTestRun,
                                              data=request_data,
                                          method="post")

        if isinstance(response, FailureResponseModel):
            raise RuntimeError(response.details)

    def update_run_data(self, run_data):
        """Update the run data in the server.

        Args:
            run_data (RunData): the run data instance.
        """
        request_data = UpdateRunDataParamsModel({
            "run_data": run_data.get_fields(),
            "token": self.token
        })
        response = self.requester.request(UpdateRunData,
                                          data=request_data,
                                          method="post")

        if isinstance(response, FailureResponseModel):
            raise RuntimeError(response.details)

    def add_result(self, test_item, result_code, info=""):
        """Update the result of the test item in the result server.

        Args:
            test_item (TestCase): the test to update its result.
            result_code (number): the code of the result (TestOutcome code).
            info (str): additional data about the test outcome.
        """
        request_data = AddTestResultParamsModel({
            "test_details": {
                "test_id": test_item.identifier,
                "token": self.token
            },
            "result": {
                "result_code": result_code,
                "info": info
            }
        })
        response = self.requester.request(AddTestResult,
                                          data=request_data,
                                          method="post")

        if isinstance(response, FailureResponseModel):
            raise RuntimeError(response.details)

    def start_test(self, test_item):
        """Inform the result server of the beginning of a test.

        Args:
            test_item (rotest.core.case.TestCase): the test to update about.
        """
        request_data = TestControlOperationParamsModel({
            "test_id": test_item.identifier,
            "token": self.token
        })
        response = self.requester.request(StartTest,
                                          data=request_data,
                                          method="post")

        if isinstance(response, FailureResponseModel):
            raise RuntimeError(response.details)

    def set_session_timeout(self, timeout):
        """Set a timeout to the session in the server.

        Args:
            timeout (number): timeout value to set.
        """
        request_data = SetSessionTimeoutModel({
            "timeout": timeout,
            "token": self.token
        })
        response = self.requester.request(SetSessionTimeout,
                                          data=request_data,
                                          method="post")

        if isinstance(response, FailureResponseModel):
            raise RuntimeError(response.details)

    def should_skip(self, test_item):
        """Check if the test passed in the last run according to results DB.

        Args:
            test_item (rotest.core.case.TestCase): the test to query about.

        Returns:
            bool. True if the test should be skipped, False otherwise.
        """
        request_data = TestControlOperationParamsModel({
            "test_id": test_item.identifier,
            "token": self.token
        })
        response = self.requester.request(ShouldSkip,
                                          data=request_data,
                                          method="get")

        if isinstance(response, FailureResponseModel):
            raise RuntimeError(response.details)

        return response.should_skip

    def stop_test(self, test_item):
        """Inform the result server of the end of a test.

        Args:
            test_item (rotest.core.case.TestCase): the test to update about.
        """
        request_data = TestControlOperationParamsModel({
            "test_id": test_item.identifier,
            "token": self.token
        })
        response = self.requester.request(StopTest,
                                          data=request_data,
                                          method="post")

        if isinstance(response, FailureResponseModel):
            raise RuntimeError(response.details)

    def update_resources(self, test_item):
        """Inform the result server of locked resources of a test.

        Args:
            test_item (rotest.core.case.TestCase): the test to update about.
        """
        resources = []
        if test_item.locked_resources is not None:
            resources = [ResourceDescriptor(type(resource),
                                            name=resource.data.name).encode()
                         for resource in
                         six.itervalues(test_item.locked_resources)
                         if resource.DATA_CLASS is not None]

        request_data = UpdateResourcesParamsModel({
            "test_details": {
                "test_id": test_item.identifier,
                "token": self.token
            },
            "descriptors": resources
        })
        response = self.requester.request(UpdateResources,
                                          data=request_data,
                                          method="post")

        if isinstance(response, FailureResponseModel):
            raise RuntimeError(response.details)

    def start_composite(self, test_item):
        """Inform the result server of the beginning of a composite test.

        Args:
            test_item (rotest.core.suite.TestSuite): the test to update about.
        """
        request_data = TestControlOperationParamsModel({
            "test_id": test_item.identifier,
            "token": self.token
        })
        response = self.requester.request(StartComposite,
                                          data=request_data,
                                          method="post")

        if isinstance(response, FailureResponseModel):
            raise RuntimeError(response.details)

    def stop_composite(self, test_item):
        """Inform the result server of the end of a composite test.

        Args:
            test_item (rotest.core.suite.TestSuite): the test to update about.
        """
        request_data = TestControlOperationParamsModel({
            "test_id": test_item.identifier,
            "token": self.token
        })
        response = self.requester.request(StopComposite,
                                          data=request_data,
                                          method="post")

        if isinstance(response, FailureResponseModel):
            raise RuntimeError(response.details)<|MERGE_RESOLUTION|>--- conflicted
+++ resolved
@@ -7,7 +7,6 @@
 additional data about the run.
 """
 from __future__ import absolute_import
-<<<<<<< HEAD
 
 import six
 
@@ -20,11 +19,8 @@
                                             TEST_NAME_KEY,
                                             TEST_SUBTESTS_KEY,
                                             TEST_CLASS_CODE_KEY)
-from rotest.api.common.models import (StartTestRunParamsModel,
-=======
 from rotest.api.common.models import (SetSessionTimeoutModel,
                                       StartTestRunParamsModel,
->>>>>>> 2138ecad
                                       UpdateRunDataParamsModel,
                                       AddTestResultParamsModel,
                                       TestControlOperationParamsModel,
