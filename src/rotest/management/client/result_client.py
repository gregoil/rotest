--- conflicted
+++ resolved
@@ -203,12 +203,8 @@
             resources = [ResourceDescriptor(type(resource),
                                             name=resource.data.name).encode()
                          for resource in
-<<<<<<< HEAD
-                         six.itervalues(test_item.locked_resources)]
-=======
-                         test_item.locked_resources.itervalues()
+                         six.itervalues(test_item.locked_resources)
                          if resource.DATA_CLASS is not None]
->>>>>>> 6a00d39d
 
         request_data = UpdateResourcesParamsModel({
             "test_details": {
