<<<<<<< HEAD
"""Define Rotest's common models.

The Django infrastructure expects a models.py file containing all the models
definitions for each application. This folder is a workaround used in order
to separate the different common application models into different files.
"""
# pylint: disable=unused-import
from __future__ import absolute_import
from rotest.management.models.resource_data import ResourceData
from rotest.management.models.ut_models import \
                                DemoResourceData, DemoComplexResourceData
=======
"""Define Rotest's common models.

The Django infrastructure expects a models.py file containing all the models
definitions for each application. This folder is a workaround used in order
to separate the different common application models into different files.
"""
# pylint: disable=unused-import
from rotest.management.models.resource_data import ResourceData
from rotest.management.models.ut_models import \
                                DemoResourceData, DemoComplexResourceData
>>>>>>> 6a00d39d
<|MERGE_RESOLUTION|>--- conflicted
+++ resolved
@@ -1,24 +1,11 @@
-<<<<<<< HEAD
-"""Define Rotest's common models.
-
-The Django infrastructure expects a models.py file containing all the models
-definitions for each application. This folder is a workaround used in order
-to separate the different common application models into different files.
-"""
-# pylint: disable=unused-import
-from __future__ import absolute_import
-from rotest.management.models.resource_data import ResourceData
-from rotest.management.models.ut_models import \
-                                DemoResourceData, DemoComplexResourceData
-=======
-"""Define Rotest's common models.
-
-The Django infrastructure expects a models.py file containing all the models
-definitions for each application. This folder is a workaround used in order
-to separate the different common application models into different files.
-"""
-# pylint: disable=unused-import
-from rotest.management.models.resource_data import ResourceData
-from rotest.management.models.ut_models import \
-                                DemoResourceData, DemoComplexResourceData
->>>>>>> 6a00d39d
+"""Define Rotest's common models.
+
+The Django infrastructure expects a models.py file containing all the models
+definitions for each application. This folder is a workaround used in order
+to separate the different common application models into different files.
+"""
+# pylint: disable=unused-import
+from __future__ import absolute_import
+from rotest.management.models.resource_data import ResourceData
+from rotest.management.models.ut_models import \
+                                DemoResourceData, DemoComplexResourceData