--- conflicted
+++ resolved
@@ -213,10 +213,7 @@
     "port": Option(
         environment_variables=["ROTEST_SERVER_PORT"],
         config_file_options=["port"],
-<<<<<<< HEAD
         default_value="8000"),
-=======
-        default_value="7777"),
     "discoverer_blacklist": Option(
         config_file_options=["discoverer_blacklist"],
         default_value=[]),
@@ -226,7 +223,6 @@
     "shell_startup_commands": Option(
         config_file_options=["shell_startup_commands"],
         default_value=[]),
->>>>>>> 56fcfd81
     "resource_request_timeout": Option(
         command_line_options=["--resource-request-timeout"],
         environment_variables=["ROTEST_RESOURCE_REQUEST_TIMEOUT",
