# pylint: disable=wildcard-import,unused-wildcard-import
import platform

from rotest.common import core_log
from rotest.common.django_utils.settings import *


if platform.system() == 'Windows':
    try:
        import win32file
    except ImportError:
<<<<<<< HEAD
        raise RuntimeError("Cannot find package 'win32file'. Install it using "
                           "'pip install pypiwin32'")

    core_log.debug("Setting 2048 as the file descriptors limit")
    win32file._setmaxstdio(2048)  # pylint: disable=protected-access
=======
        import warnings
        warnings.warn("Cannot find package 'win32file'. Install it using "
                      "'pip install pypiwin32'")
>>>>>>> 1f716877
<|MERGE_RESOLUTION|>--- conflicted
+++ resolved
@@ -9,14 +9,9 @@
     try:
         import win32file
     except ImportError:
-<<<<<<< HEAD
-        raise RuntimeError("Cannot find package 'win32file'. Install it using "
-                           "'pip install pypiwin32'")
+        import warnings
+        warnings.warn("Cannot find package 'win32file'. "
+                      "You must install it using 'pip install pypiwin32'")
 
     core_log.debug("Setting 2048 as the file descriptors limit")
-    win32file._setmaxstdio(2048)  # pylint: disable=protected-access
-=======
-        import warnings
-        warnings.warn("Cannot find package 'win32file'. Install it using "
-                      "'pip install pypiwin32'")
->>>>>>> 1f716877
+    win32file._setmaxstdio(2048)  # pylint: disable=protected-access