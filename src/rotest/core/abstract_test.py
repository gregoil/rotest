--- conflicted
+++ resolved
@@ -1,4 +1,3 @@
-<<<<<<< HEAD
 """Describe TestBlock class."""
 # pylint: disable=attribute-defined-outside-init,unused-argument
 # pylint: disable=dangerous-default-value,access-member-before-definition
@@ -20,6 +19,7 @@
 from future.builtins import next, str, object
 from future.utils import iteritems, itervalues
 
+from rotest.common.utils import get_class_fields
 from rotest.core.models.case_data import TestOutcome
 from rotest.management.base_resource import BaseResource
 from rotest.management.client.manager import ResourceRequest
@@ -109,23 +109,6 @@
             resource.release_logger(self.logger)
 
     @classmethod
-    def get_resource_requests_fields(cls):
-        """Yield tuples of all the resource request fields of this test.
-
-        Yields:
-            tuple. (requests name,  request field) tuples of the test class.
-        """
-        checked_class = cls
-        while checked_class is not AbstractTest:
-            for field_name in checked_class.__dict__:
-                if not field_name.startswith("_"):
-                    field = getattr(checked_class, field_name)
-                    if isinstance(field, BaseResource):
-                        yield (field_name, field)
-
-            checked_class = checked_class.__bases__[0]
-
-    @classmethod
     def get_resource_requests(cls):
         """Return a list of all the resource requests this test makes.
 
@@ -137,7 +120,7 @@
             list. resource requests of the test class.
         """
         all_requests = list(cls.resources)
-        for (field_name, field) in cls.get_resource_requests_fields():
+        for (field_name, field) in get_class_fields(cls, BaseResource):
             new_request = request(field_name,
                                   field.__class__,
                                   **field.kwargs)
@@ -502,467 +485,4 @@
                                                      self._wrap_assert)
 
         self._wrap_assert(self.assertRaisesRegexp, expected_exception,
-                          expected_regexp, callable_obj, *args, **kwargs)
-=======
-"""Describe TestBlock class."""
-# pylint: disable=attribute-defined-outside-init,unused-argument
-# pylint: disable=dangerous-default-value,access-member-before-definition
-# pylint: disable=bare-except,protected-access,too-many-instance-attributes
-# pylint: disable=too-many-arguments,too-many-locals,broad-except,no-self-use
-# pylint: disable=too-many-public-methods
-import os
-import sys
-import unittest
-from bdb import BdbQuit
-from functools import wraps
-from itertools import count
-
-from ipdbugger import debug
-from attrdict import AttrDict
-
-from rotest.common.utils import get_class_fields
-from rotest.core.models.case_data import TestOutcome
-from rotest.management.base_resource import BaseResource
-from rotest.management.client.manager import ResourceRequest
-from rotest.management.client.manager import ClientResourceManager
-
-request = ResourceRequest
-
-
-class AbstractTest(unittest.TestCase):
-    """Base class for all runnable Rotest tests.
-
-    Attributes:
-        resources (tuple): list of the required resources. each item is a
-            tuple of (resource_name, resource type, parameters dictionary),
-            you can use :func:`rotest.core..request` to create the tuple.
-        identifier (number): unique id of the test.
-        data (rotest.core.models._data.Data): contain information
-            about a test  run.
-        logger (logging.Logger): test logger.
-        save_state (bool): a flag to determine if storing the states of
-            resources is required.
-        force_initialize (bool): a flag to determine if the resources will be
-            initialized even if their validation succeeds.
-        config (AttrDict): dictionary of configurations.
-        enable_debug (bool): whether to enable entering ipdb debugging mode
-            upon any exception in a test statement.
-        skip_init (bool): True to skip resources initialize and validation.
-        resource_manager (ClientResourceManager): client resource manager.
-        TAGS (list): list of tags by which the test may be filtered.
-        IS_COMPLEX (bool): if this test is complex (may contain sub-tests).
-        TIMEOUT (number): timeout for flow run, None means no timeout.
-    """
-    SETUP_METHOD_NAME = 'setUp'
-    TEARDOWN_METHOD_NAME = 'tearDown'
-
-    TIMEOUT = 1800  # 30 minutes
-
-    resources = ()
-
-    TAGS = []
-    IS_COMPLEX = False
-
-    STATE_DIR_NAME = "state"
-
-    def __init__(self, indexer=count(), methodName='runTest', save_state=True,
-                 force_initialize=False, config=None, parent=None,
-                 enable_debug=True, resource_manager=None, skip_init=False):
-
-        if enable_debug:
-            for method_name in (methodName, self.SETUP_METHOD_NAME,
-                                self.TEARDOWN_METHOD_NAME):
-
-                debug(getattr(self, method_name),
-                      ignore_exceptions=[KeyboardInterrupt,
-                                         unittest.SkipTest,
-                                         BdbQuit])
-
-        super(AbstractTest, self).__init__(methodName)
-
-        self.result = None
-        self.config = config
-        self.parent = parent
-        self.skip_init = skip_init
-        self.save_state = save_state
-        self.identifier = indexer.next()
-        self.enable_debug = enable_debug
-        self.force_initialize = force_initialize
-        self.parents_count = self._get_parents_count()
-
-        self.all_resources = AttrDict()
-        self.locked_resources = AttrDict()
-
-        self._is_client_local = False
-        self.resource_manager = resource_manager
-
-        if parent is not None:
-            parent.addTest(self)
-
-    def override_resource_loggers(self):
-        """Replace the resources' logger with the test's logger."""
-        for resource in self.all_resources.itervalues():
-            resource.override_logger(self.logger)
-
-    def release_resource_loggers(self):
-        """Revert logger replacement."""
-        for resource in self.all_resources.itervalues():
-            resource.release_logger(self.logger)
-
-    @classmethod
-    def get_resource_requests(cls):
-        """Return a list of all the resource requests this test makes.
-
-        Resource requests can be done both by overriding the class's
-        'resources' field and by declaring class fields that point to a
-        BaseResource instance.
-
-        Returns:
-            list. resource requests of the test class.
-        """
-        all_requests = list(cls.resources)
-        for (field_name, field) in get_class_fields(cls, BaseResource):
-            new_request = request(field_name,
-                                  field.__class__,
-                                  **field.kwargs)
-
-            if new_request not in all_requests:
-                all_requests.append(new_request)
-
-        return all_requests
-
-    def create_resource_manager(self):
-        """Create a new resource manager client instance.
-
-        Returns:
-            ClientResourceManager. new resource manager client.
-        """
-        return ClientResourceManager()
-
-    def expect(self, expression, msg=None):
-        """Check an expression and fail the test at the end if it's False.
-
-        This does not raise an AssertionError like assertTrue, but instead
-        updates the result of the test and appends the message to the saved
-        traceback without stopping its flow.
-
-        Args:
-            expression (bool): value to validate.
-            msg (str): failure message if the expression is False.
-
-        Returns:
-            bool. True if the validation passed, False otherwise.
-        """
-        if not expression:
-            failure = AssertionError(msg)
-            self.result.addFailure(self, (failure.__class__, failure, None))
-            return False
-
-        return True
-
-    def add_resources(self, resources):
-        """Register the resources to the case and set them as its attributes.
-
-        Args:
-            resources (dict): dictionary of attributes name to resources
-                instance.
-        """
-        self.all_resources.update(resources)
-        for name, resource in resources.iteritems():
-            setattr(self, name, resource)
-
-    def request_resources(self, resources_to_request, use_previous=False):
-        """Lock the requested resources and prepare them for the test.
-
-        Lock the required resources using the resource manager, then assign
-        each resource to its requested name, and update the result of the
-        chosen resources. This method can also be used to add resources to all
-        the sibling blocks under the test-flow.
-
-        Args:
-            resources_to_request (list): list of resource requests to lock.
-            use_previous (bool): whether to use previously locked resources and
-                release the unused ones.
-        """
-        if len(resources_to_request) == 0:
-            # No resources to requested
-            return
-
-        requested_resources = self.resource_manager.request_resources(
-                                        config=self.config,
-                                        skip_init=self.skip_init,
-                                        use_previous=use_previous,
-                                        base_work_dir=self.work_dir,
-                                        requests=resources_to_request,
-                                        enable_debug=self.enable_debug,
-                                        force_initialize=self.force_initialize)
-
-        self.add_resources(requested_resources)
-        self.locked_resources.update(requested_resources)
-        for resource in requested_resources.itervalues():
-            resource.override_logger(self.logger)
-
-        if self.result is not None:
-            self.result.updateResources(self)
-
-    def release_resources(self, resources=None, dirty=False,
-                          force_release=True):
-        """Release given resources using the client.
-
-        Args:
-            resources (list): resource names to release, leave None to release
-                all locked resources.
-            dirty (bool): True if the resource's integrity has been
-                compromised, and it should be re-validated.
-            force_release (bool): whether to always release to resources
-                or enable saving them for next tests.
-        """
-        if resources is None:
-            resources = self.locked_resources.keys()
-
-        if len(resources) == 0:
-            # No resources to release locked
-            return
-
-        resources_dict = {name: resource
-                          for name, resource in self.locked_resources.items()
-                          if name in resources}
-
-        self.resource_manager.release_resources(resources_dict,
-                                                dirty=dirty,
-                                                force_release=force_release)
-
-        # Remove the resources from the test's resource to avoid double release
-        for resource in resources_dict.itervalues():
-            self.locked_resources.pop(resource, None)
-
-    def _get_parents_count(self):
-        """Get the number of ancestors.
-
-        Returns:
-            number. number of ancestors.
-        """
-        if self.parent is None:
-            return 0
-
-        return self.parent.parents_count + 1
-
-    def start(self):
-        """Update the data that the test started."""
-        self.data.start()
-
-    def end(self, test_outcome, details=None):
-        """Update the data that the test ended.
-
-        Args:
-            test_outcome (number): test outcome code (as defined in
-                rotest.core.models.case_data.TestOutcome).
-            details (str): details of the result (traceback/skip reason).
-        """
-        self.data.update_result(test_outcome, details)
-
-    def _decorate_teardown(self, teardown_method, result):
-        """Decorate the tearDown method to handle resource release.
-
-        Args:
-            teardown_method (function): the original tearDown method.
-            result (rotest.core.result.result.Result): test result information.
-
-        Returns:
-            function. the wrapped tearDown method.
-        """
-        @wraps(teardown_method)
-        def teardown_method_wrapper(*args, **kwargs):
-            """tearDown method wrapper.
-
-            * Executes the original tearDown method.
-            * Releases the test resources.
-            * Closes the client if needed
-            """
-            self.result.startTeardown(self)
-            try:
-                teardown_method(*args, **kwargs)
-
-            except Exception:
-                result.addError(self, sys.exc_info())
-
-            finally:
-                self.store_state()
-                self.release_resources(
-                       dirty=self.data.exception_type == TestOutcome.ERROR,
-                       force_release=False)
-
-                if (self._is_client_local and
-                        self.resource_manager.is_connected()):
-                    self.resource_manager.disconnect()
-
-        return teardown_method_wrapper
-
-    def store_state(self):
-        """Store the state of the resources in the work dir."""
-        status = self.data.exception_type
-        if (not self.save_state or status is None or
-                status in TestOutcome.POSITIVE_RESULTS):
-
-            self.logger.debug("Skipping saving error state")
-            return
-
-        store_dir = os.path.join(self.work_dir, self.STATE_DIR_NAME)
-
-        # In case a state dir already exists, create a new one.
-        state_dir_index = 1
-        while os.path.exists(store_dir):
-            state_dir_index += 1
-            store_dir = os.path.join(self.work_dir,
-                                     self.STATE_DIR_NAME + str(
-                                         state_dir_index))
-
-        self.logger.debug("Creating state dir %r", store_dir)
-        os.makedirs(store_dir)
-
-        for resource in self.all_resources.itervalues():
-            resource.store_state(store_dir)
-
-    def _wrap_assert(self, assert_method, *args, **kwargs):
-        try:
-            assert_method(*args, **kwargs)
-
-        except AssertionError as err:
-            self.expect(False, str(err))
-
-    def expectFalse(self, expr, msg=None):
-        self._wrap_assert(self.assertFalse, expr, msg)
-
-    def expectTrue(self, expr, msg=None):
-        self._wrap_assert(self.assertTrue, expr, msg)
-
-    def expectEqual(self, first, second, msg=None):
-        self._wrap_assert(self.assertEqual, first, second, msg)
-
-    def expectNotEqual(self, first, second, msg=None):
-        self._wrap_assert(self.assertNotEqual, first, second, msg)
-
-    def expectAlmostEqual(self, first, second, places=None,
-                          msg=None, delta=None):
-
-        self._wrap_assert(self.assertAlmostEqual, first, second, places,
-                          msg, delta)
-
-    def expectNotAlmostEqual(self, first, second, places=None,
-                             msg=None, delta=None):
-
-        self._wrap_assert(self.assertNotAlmostEqual, first, second, places,
-                          msg, delta)
-
-    expectEquals = expectEqual
-    expectNotEquals = expectNotEqual
-    expectAlmostEquals = expectAlmostEqual
-    expectNotAlmostEquals = expectNotAlmostEqual
-
-    def expectSequenceEqual(self, seq1, seq2, msg=None, seq_type=None):
-        self._wrap_assert(self.assertSequenceEqual, seq1, seq2, msg, seq_type)
-
-    def expectListEqual(self, list1, list2, msg=None):
-        self._wrap_assert(self.assertListEqual, list1, list2, msg)
-
-    def expectTupleEqual(self, tuple1, tuple2, msg=None):
-        self._wrap_assert(self.assertTupleEqual, tuple1, tuple2, msg)
-
-    def expectSetEqual(self, set1, set2, msg=None):
-        self._wrap_assert(self.assertSetEqual, set1, set2, msg)
-
-    def expectIn(self, member, container, msg=None):
-        self._wrap_assert(self.assertIn, member, container, msg)
-
-    def expectNotIn(self, member, container, msg=None):
-        self._wrap_assert(self.assertNotIn, member, container, msg)
-
-    def expectIs(self, expr1, expr2, msg=None):
-        self._wrap_assert(self.assertIs, expr1, expr2, msg)
-
-    def expectIsNot(self, expr1, expr2, msg=None):
-        self._wrap_assert(self.assertIsNot, expr1, expr2, msg)
-
-    def expectDictEqual(self, set1, set2, msg=None):
-        self._wrap_assert(self.assertDictEqual, set1, set2, msg)
-
-    def expectDictContainsSubset(self, expected, actual, msg=None):
-        self._wrap_assert(self.assertDictContainsSubset, expected, actual, msg)
-
-    def expectItemsEqual(self, expected_seq, actual_seq, msg=None):
-        self._wrap_assert(self.assertItemsEqual, expected_seq, actual_seq, msg)
-
-    def expectMultiLineEqual(self, first, second, msg=None):
-        self._wrap_assert(self.assertMultiLineEqual, first, second, msg)
-
-    def expectLess(self, a, b, msg=None):
-        self._wrap_assert(self.assertLess, a, b, msg)
-
-    def expectLessEqual(self, a, b, msg=None):
-        self._wrap_assert(self.assertLessEqual, a, b, msg)
-
-    def expectGreater(self, a, b, msg=None):
-        self._wrap_assert(self.assertGreater, a, b, msg)
-
-    def expectGreaterEqual(self, a, b, msg=None):
-        self._wrap_assert(self.assertGreaterEqual, a, b, msg)
-
-    def expectIsNone(self, obj, msg=None):
-        self._wrap_assert(self.assertIsNone, obj, msg)
-
-    def expectIsNotNone(self, obj, msg=None):
-        self._wrap_assert(self.assertIsNotNone, obj, msg)
-
-    def expectIsInstance(self, obj, msg=None):
-        self._wrap_assert(self.assertIsInstance, obj, msg)
-
-    def expectNotIsInstance(self, obj, msg=None):
-        self._wrap_assert(self.assertNotIsInstance, obj, msg)
-
-    def expectRegexpMatches(self, text, expected_regexp, msg=None):
-        self._wrap_assert(self.assertRegexpMatches, text,
-                          expected_regexp, msg)
-
-    def expectNotRegexpMatches(self, text, unexpected_regexp, msg=None):
-        self._wrap_assert(self.assertNotRegexpMatches, text,
-                          unexpected_regexp, msg)
-
-    class _ExpectRaisesContext(object):
-        def __init__(self, assert_context, wrap_assert):
-            self.assert_context = assert_context
-            self.wrap_assert = wrap_assert
-
-        def __enter__(self):
-            return self
-
-        def __exit__(self, exc_type, exc_value, tb):
-            self.wrap_assert(self.assert_context.__exit__,
-                             exc_type, exc_value, tb)
-
-    def expectRaises(self, expected_exception, callable_obj=None,
-                     *args, **kwargs):
-
-        if callable_obj is None:
-            return AbstractTest._ExpectRaisesContext(self.assertRaises(
-                                                        expected_exception,
-                                                        callable_obj,
-                                                        *args, **kwargs),
-                                                     self._wrap_assert)
-
-        self._wrap_assert(self.assertRaises, expected_exception, callable_obj,
-                          *args, **kwargs)
-
-    def expectRaisesRegexp(self, expected_exception, expected_regexp,
-                           callable_obj=None, *args, **kwargs):
-
-        if callable_obj is None:
-            return AbstractTest._ExpectRaisesContext(self.assertRaisesRegexp(
-                                                        expected_exception,
-                                                        expected_regexp,
-                                                        callable_obj,
-                                                        *args, **kwargs),
-                                                     self._wrap_assert)
-
-        self._wrap_assert(self.assertRaisesRegexp, expected_exception,
-                          expected_regexp, callable_obj, *args, **kwargs)
->>>>>>> 6a00d39d
+                          expected_regexp, callable_obj, *args, **kwargs)