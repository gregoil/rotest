<<<<<<< HEAD
"""Describe TestBlock class."""
# pylint: disable=dangerous-default-value,too-many-arguments
from __future__ import absolute_import

from itertools import count

from future.utils import iteritems, itervalues

from rotest.common.config import ROTEST_WORK_DIR
from rotest.core.flow_component import (AbstractFlowComponent, MODE_OPTIONAL,
                                        MODE_FINALLY, MODE_CRITICAL,
                                        BlockInput, BlockOutput)

assert MODE_FINALLY
assert MODE_CRITICAL
assert MODE_OPTIONAL


class TestBlock(AbstractFlowComponent):
    """Define TestBlock, which is a part of a test.

    Defines tests that are parts of a greater test. The block is dependent on
    the containing :class:`rotest.core.flow.TestFlow` to lock and pass
    resources to it.

    Test blocks can only be skipped because of test related issues
    (e.g. no resources, test-flow stopped due to failure, intentional skip)
    and can't be skipped on account of 'run_delta' (passed in previous runs),
    tags filtering, etc.

    Declaring 'inputs': assign class fields to instances of BlockInput to
    ask for values for the block (values are passed via common, parametrize,
    previous blocks passing them as outputs, or as requested resources).
    You can pass a default value to BlockInput to assign if non is supplied
    (making it an optional input).

    Declaring 'outputs': assign class fields to instances of BlockOutput to
    share values from the instance (self) to the parent and siblings.
    the block automatically shares the declared outputs after teardown.

    In case the blocks under a flow don't 'connect' properly (a block doesn't
    have its declared output in self.__dict__ or a block doesn't get all its
    inputs from) an error would be raised before the tests start.

    Test authors should subclass TestBlock for their own tests and override
    'inputs' tuple with the names of the fields required for the run of the
    block, and override 'mode' to state the type of the block.

    Attributes:
        resources (tuple): list of the required resources. each item is a
            tuple of (resource_name, resource type, parameters dictionary),
            you can use :func:`rotest.core..request` to create the tuple.
        identifier (number): unique id of the test.
        data (rotest.core.models._data.Data): contain information
            about a test  run.
        logger (logging.Logger): test logger.
        save_state (bool): a flag to determine if storing the states of
            resources is required.
        force_initialize (bool): a flag to determine if the resources will be
            initialized even if their validation succeeds.
        config (AttrDict): dictionary of configurations.
        enable_debug (bool): whether to enable entering ipdb debugging mode
            upon any exception in a test statement.
        resource_manager (ClientResourceManager): client resource manager.
        skip_init (bool): True to skip resources initialize and validation.
        mode (number): running mode code. available modes are:
            CRITICAL: stop test flow on failure or error.
            FINALLY: always run this block, regardless of the others' result.
            OPTIONAL: don't stop test flow on failure (but do so on error),
                failure in this type of block still fails the test-flow.
        TAGS (list): list of tags by which the test may be filtered.
        IS_COMPLEX (bool): if this test is complex (may contain sub-tests).
    """
    IS_COMPLEX = False

    def __init__(self, indexer=count(), base_work_dir=ROTEST_WORK_DIR,
                 save_state=True, force_initialize=False, config=None,
                 parent=None, run_data=None, enable_debug=True,
                 resource_manager=None, skip_init=False, is_main=True):

        super(TestBlock, self).__init__(parent=parent,
                                        config=config,
                                        indexer=indexer,
                                        is_main=is_main,
                                        run_data=run_data,
                                        skip_init=skip_init,
                                        save_state=save_state,
                                        enable_debug=enable_debug,
                                        base_work_dir=base_work_dir,
                                        force_initialize=force_initialize,
                                        resource_manager=resource_manager)

        self.addCleanup(self._share_outputs)
        self._set_parameters(override_previous=False, **self.__class__.common)

    @classmethod
    def get_name(cls):
        """Return test name.

        You can override this class method and use values from 'common' to
        create a more indicative name for the test.

        Returns:
            str. test name.
        """
        class_name = cls.common.get(cls.COMPONENT_NAME_PARAMETER, cls.__name__)
        method_name = cls.get_test_method_name()
        return '.'.join((class_name, method_name))

    @classmethod
    def get_inputs(cls):
        """Return a list of all the input instances of this block.

        Returns:
            dict. block's inputs (name: input placeholder instance).
        """
        all_inputs = {}
        checked_class = cls
        while checked_class is not TestBlock:
            all_inputs.update({key: value for (key, value) in
                               iteritems(checked_class.__dict__)
                               if (isinstance(value, BlockInput) and
                                   key not in all_inputs)})

            checked_class = checked_class.__bases__[0]

        return all_inputs

    @classmethod
    def get_outputs(cls):
        """Return a list of all the input instances of this block.

        Returns:
            dict. block's inputs (name: input placeholder instance).
        """
        all_outputs = {}
        checked_class = cls
        while checked_class is not TestBlock:
            all_outputs.update({key: value for (key, value) in
                                iteritems(checked_class.__dict__)
                                if isinstance(value, BlockOutput)})

            checked_class = checked_class.__bases__[0]

        return all_outputs

    def _share_outputs(self):
        """Share all the declared outputs of the block."""
        outputs_dict = {}
        for output_name in self.get_outputs():
            if output_name not in self.__dict__:
                self.logger.warn("Block %r didn't create output %r",
                                 self.data.name, output_name)

            outputs_dict[output_name] = getattr(self, output_name)

        self.share_data(**outputs_dict)

    def validate_inputs(self, extra_inputs=[]):
        """Validate that all the required inputs of the blocks were passed.

        All names under the 'inputs' list must be attributes of the test-block
        when it begins to run, otherwise the block would raise an exception.

        Args:
            extra_inputs (list): fields the component would get from its parent
                or siblings.

        Raises:
            AttributeError: not all inputs were passed to the block.
        """
        required_inputs = [name
                           for (name, value) in iteritems(self.get_inputs())
                           if not value.is_optional()]

        required_inputs.extend(itervalues(self._pipes))

        missing_inputs = [input_name for input_name in required_inputs
                          if (input_name not in self.__dict__ and
                              input_name not in extra_inputs and
                              input_name not in self._pipes)]

        if len(missing_inputs) > 0:
            raise AttributeError("Block %r under %r is missing mandatory "
                                 "inputs %s" %
                                 (self.data.name, self.parent, missing_inputs))
=======
"""Describe TestBlock class."""
# pylint: disable=dangerous-default-value,too-many-arguments
from itertools import count

from rotest.common.utils import get_class_fields
from rotest.common.config import ROTEST_WORK_DIR
from rotest.core.flow_component import (AbstractFlowComponent, MODE_OPTIONAL,
                                        MODE_FINALLY, MODE_CRITICAL,
                                        BlockInput, BlockOutput)

assert MODE_FINALLY
assert MODE_CRITICAL
assert MODE_OPTIONAL


class TestBlock(AbstractFlowComponent):
    """Define TestBlock, which is a part of a test.

    Defines tests that are parts of a greater test. The block is dependent on
    the containing :class:`rotest.core.flow.TestFlow` to lock and pass
    resources to it.

    Test blocks can only be skipped because of test related issues
    (e.g. no resources, test-flow stopped due to failure, intentional skip)
    and can't be skipped on account of 'run_delta' (passed in previous runs),
    tags filtering, etc.

    Declaring 'inputs': assign class fields to instances of BlockInput to
    ask for values for the block (values are passed via common, parametrize,
    previous blocks passing them as outputs, or as requested resources).
    You can pass a default value to BlockInput to assign if non is supplied
    (making it an optional input).

    Declaring 'outputs': assign class fields to instances of BlockOutput to
    share values from the instance (self) to the parent and siblings.
    the block automatically shares the declared outputs after teardown.

    In case the blocks under a flow don't 'connect' properly (a block doesn't
    have its declared output in self.__dict__ or a block doesn't get all its
    inputs from) an error would be raised before the tests start.

    Test authors should subclass TestBlock for their own tests and override
    'inputs' tuple with the names of the fields required for the run of the
    block, and override 'mode' to state the type of the block.

    Attributes:
        resources (tuple): list of the required resources. each item is a
            tuple of (resource_name, resource type, parameters dictionary),
            you can use :func:`rotest.core..request` to create the tuple.
        identifier (number): unique id of the test.
        data (rotest.core.models._data.Data): contain information
            about a test  run.
        logger (logging.Logger): test logger.
        save_state (bool): a flag to determine if storing the states of
            resources is required.
        force_initialize (bool): a flag to determine if the resources will be
            initialized even if their validation succeeds.
        config (AttrDict): dictionary of configurations.
        enable_debug (bool): whether to enable entering ipdb debugging mode
            upon any exception in a test statement.
        resource_manager (ClientResourceManager): client resource manager.
        skip_init (bool): True to skip resources initialize and validation.
        mode (number): running mode code. available modes are:
            CRITICAL: stop test flow on failure or error.
            FINALLY: always run this block, regardless of the others' result.
            OPTIONAL: don't stop test flow on failure (but do so on error),
                failure in this type of block still fails the test-flow.
        TAGS (list): list of tags by which the test may be filtered.
        IS_COMPLEX (bool): if this test is complex (may contain sub-tests).
    """
    IS_COMPLEX = False

    def __init__(self, indexer=count(), base_work_dir=ROTEST_WORK_DIR,
                 save_state=True, force_initialize=False, config=None,
                 parent=None, run_data=None, enable_debug=True,
                 resource_manager=None, skip_init=False, is_main=True):

        super(TestBlock, self).__init__(parent=parent,
                                        config=config,
                                        indexer=indexer,
                                        is_main=is_main,
                                        run_data=run_data,
                                        skip_init=skip_init,
                                        save_state=save_state,
                                        enable_debug=enable_debug,
                                        base_work_dir=base_work_dir,
                                        force_initialize=force_initialize,
                                        resource_manager=resource_manager)

        self.addCleanup(self._share_outputs)
        self._set_parameters(override_previous=False, **self.__class__.common)

    @classmethod
    def get_name(cls):
        """Return test name.

        You can override this class method and use values from 'common' to
        create a more indicative name for the test.

        Returns:
            str. test name.
        """
        class_name = cls.common.get(cls.COMPONENT_NAME_PARAMETER, cls.__name__)
        method_name = cls.get_test_method_name()
        return '.'.join((class_name, method_name))

    @classmethod
    def get_inputs(cls):
        """Return a dict of all the input instances of this block.

        Returns:
            dict. block's inputs (name: input placeholder instance).
        """
        return dict(get_class_fields(cls, BlockInput))

    @classmethod
    def get_outputs(cls):
        """Return a dict of all the input instances of this block.

        Returns:
            dict. block's inputs (name: input placeholder instance).
        """
        return dict(get_class_fields(cls, BlockOutput))

    def _share_outputs(self):
        """Share all the declared outputs of the block."""
        outputs_dict = {}
        for output_name in self.get_outputs():
            if output_name not in self.__dict__:
                self.logger.warn("Block %r didn't create output %r",
                                 self.data.name, output_name)

            outputs_dict[output_name] = getattr(self, output_name)

        self.share_data(**outputs_dict)

    def validate_inputs(self, extra_inputs=[]):
        """Validate that all the required inputs of the blocks were passed.

        All names under the 'inputs' list must be attributes of the test-block
        when it begins to run, otherwise the block would raise an exception.

        Args:
            extra_inputs (list): fields the component would get from its parent
                or siblings.

        Raises:
            AttributeError: not all inputs were passed to the block.
        """
        required_inputs = [name
                           for (name, value) in self.get_inputs().iteritems()
                           if not value.is_optional()]

        required_inputs.extend(self._pipes.itervalues())

        missing_inputs = [input_name for input_name in required_inputs
                          if (input_name not in self.__dict__ and
                              input_name not in extra_inputs and
                              input_name not in self._pipes)]

        if len(missing_inputs) > 0:
            raise AttributeError("Block %r under %r is missing mandatory "
                                 "inputs %s" %
                                 (self.data.name, self.parent, missing_inputs))
>>>>>>> 6a00d39d
<|MERGE_RESOLUTION|>--- conflicted
+++ resolved
@@ -1,4 +1,3 @@
-<<<<<<< HEAD
 """Describe TestBlock class."""
 # pylint: disable=dangerous-default-value,too-many-arguments
 from __future__ import absolute_import
@@ -6,189 +5,6 @@
 from itertools import count
 
 from future.utils import iteritems, itervalues
-
-from rotest.common.config import ROTEST_WORK_DIR
-from rotest.core.flow_component import (AbstractFlowComponent, MODE_OPTIONAL,
-                                        MODE_FINALLY, MODE_CRITICAL,
-                                        BlockInput, BlockOutput)
-
-assert MODE_FINALLY
-assert MODE_CRITICAL
-assert MODE_OPTIONAL
-
-
-class TestBlock(AbstractFlowComponent):
-    """Define TestBlock, which is a part of a test.
-
-    Defines tests that are parts of a greater test. The block is dependent on
-    the containing :class:`rotest.core.flow.TestFlow` to lock and pass
-    resources to it.
-
-    Test blocks can only be skipped because of test related issues
-    (e.g. no resources, test-flow stopped due to failure, intentional skip)
-    and can't be skipped on account of 'run_delta' (passed in previous runs),
-    tags filtering, etc.
-
-    Declaring 'inputs': assign class fields to instances of BlockInput to
-    ask for values for the block (values are passed via common, parametrize,
-    previous blocks passing them as outputs, or as requested resources).
-    You can pass a default value to BlockInput to assign if non is supplied
-    (making it an optional input).
-
-    Declaring 'outputs': assign class fields to instances of BlockOutput to
-    share values from the instance (self) to the parent and siblings.
-    the block automatically shares the declared outputs after teardown.
-
-    In case the blocks under a flow don't 'connect' properly (a block doesn't
-    have its declared output in self.__dict__ or a block doesn't get all its
-    inputs from) an error would be raised before the tests start.
-
-    Test authors should subclass TestBlock for their own tests and override
-    'inputs' tuple with the names of the fields required for the run of the
-    block, and override 'mode' to state the type of the block.
-
-    Attributes:
-        resources (tuple): list of the required resources. each item is a
-            tuple of (resource_name, resource type, parameters dictionary),
-            you can use :func:`rotest.core..request` to create the tuple.
-        identifier (number): unique id of the test.
-        data (rotest.core.models._data.Data): contain information
-            about a test  run.
-        logger (logging.Logger): test logger.
-        save_state (bool): a flag to determine if storing the states of
-            resources is required.
-        force_initialize (bool): a flag to determine if the resources will be
-            initialized even if their validation succeeds.
-        config (AttrDict): dictionary of configurations.
-        enable_debug (bool): whether to enable entering ipdb debugging mode
-            upon any exception in a test statement.
-        resource_manager (ClientResourceManager): client resource manager.
-        skip_init (bool): True to skip resources initialize and validation.
-        mode (number): running mode code. available modes are:
-            CRITICAL: stop test flow on failure or error.
-            FINALLY: always run this block, regardless of the others' result.
-            OPTIONAL: don't stop test flow on failure (but do so on error),
-                failure in this type of block still fails the test-flow.
-        TAGS (list): list of tags by which the test may be filtered.
-        IS_COMPLEX (bool): if this test is complex (may contain sub-tests).
-    """
-    IS_COMPLEX = False
-
-    def __init__(self, indexer=count(), base_work_dir=ROTEST_WORK_DIR,
-                 save_state=True, force_initialize=False, config=None,
-                 parent=None, run_data=None, enable_debug=True,
-                 resource_manager=None, skip_init=False, is_main=True):
-
-        super(TestBlock, self).__init__(parent=parent,
-                                        config=config,
-                                        indexer=indexer,
-                                        is_main=is_main,
-                                        run_data=run_data,
-                                        skip_init=skip_init,
-                                        save_state=save_state,
-                                        enable_debug=enable_debug,
-                                        base_work_dir=base_work_dir,
-                                        force_initialize=force_initialize,
-                                        resource_manager=resource_manager)
-
-        self.addCleanup(self._share_outputs)
-        self._set_parameters(override_previous=False, **self.__class__.common)
-
-    @classmethod
-    def get_name(cls):
-        """Return test name.
-
-        You can override this class method and use values from 'common' to
-        create a more indicative name for the test.
-
-        Returns:
-            str. test name.
-        """
-        class_name = cls.common.get(cls.COMPONENT_NAME_PARAMETER, cls.__name__)
-        method_name = cls.get_test_method_name()
-        return '.'.join((class_name, method_name))
-
-    @classmethod
-    def get_inputs(cls):
-        """Return a list of all the input instances of this block.
-
-        Returns:
-            dict. block's inputs (name: input placeholder instance).
-        """
-        all_inputs = {}
-        checked_class = cls
-        while checked_class is not TestBlock:
-            all_inputs.update({key: value for (key, value) in
-                               iteritems(checked_class.__dict__)
-                               if (isinstance(value, BlockInput) and
-                                   key not in all_inputs)})
-
-            checked_class = checked_class.__bases__[0]
-
-        return all_inputs
-
-    @classmethod
-    def get_outputs(cls):
-        """Return a list of all the input instances of this block.
-
-        Returns:
-            dict. block's inputs (name: input placeholder instance).
-        """
-        all_outputs = {}
-        checked_class = cls
-        while checked_class is not TestBlock:
-            all_outputs.update({key: value for (key, value) in
-                                iteritems(checked_class.__dict__)
-                                if isinstance(value, BlockOutput)})
-
-            checked_class = checked_class.__bases__[0]
-
-        return all_outputs
-
-    def _share_outputs(self):
-        """Share all the declared outputs of the block."""
-        outputs_dict = {}
-        for output_name in self.get_outputs():
-            if output_name not in self.__dict__:
-                self.logger.warn("Block %r didn't create output %r",
-                                 self.data.name, output_name)
-
-            outputs_dict[output_name] = getattr(self, output_name)
-
-        self.share_data(**outputs_dict)
-
-    def validate_inputs(self, extra_inputs=[]):
-        """Validate that all the required inputs of the blocks were passed.
-
-        All names under the 'inputs' list must be attributes of the test-block
-        when it begins to run, otherwise the block would raise an exception.
-
-        Args:
-            extra_inputs (list): fields the component would get from its parent
-                or siblings.
-
-        Raises:
-            AttributeError: not all inputs were passed to the block.
-        """
-        required_inputs = [name
-                           for (name, value) in iteritems(self.get_inputs())
-                           if not value.is_optional()]
-
-        required_inputs.extend(itervalues(self._pipes))
-
-        missing_inputs = [input_name for input_name in required_inputs
-                          if (input_name not in self.__dict__ and
-                              input_name not in extra_inputs and
-                              input_name not in self._pipes)]
-
-        if len(missing_inputs) > 0:
-            raise AttributeError("Block %r under %r is missing mandatory "
-                                 "inputs %s" %
-                                 (self.data.name, self.parent, missing_inputs))
-=======
-"""Describe TestBlock class."""
-# pylint: disable=dangerous-default-value,too-many-arguments
-from itertools import count
 
 from rotest.common.utils import get_class_fields
 from rotest.common.config import ROTEST_WORK_DIR
@@ -299,8 +115,8 @@
         Returns:
             dict. block's inputs (name: input placeholder instance).
         """
-        return dict(get_class_fields(cls, BlockInput))
-
+        return dict(get_class_fields(cls, BlockInput))
+
     @classmethod
     def get_outputs(cls):
         """Return a dict of all the input instances of this block.
@@ -309,6 +125,7 @@
             dict. block's inputs (name: input placeholder instance).
         """
         return dict(get_class_fields(cls, BlockOutput))
+                                checked_class.__dict__.iteritems()
 
     def _share_outputs(self):
         """Share all the declared outputs of the block."""
@@ -336,10 +153,10 @@
             AttributeError: not all inputs were passed to the block.
         """
         required_inputs = [name
-                           for (name, value) in self.get_inputs().iteritems()
+                           for (name, value) in iteritems(self.get_inputs())
                            if not value.is_optional()]
 
-        required_inputs.extend(self._pipes.itervalues())
+        required_inputs.extend(itervalues(self._pipes))
 
         missing_inputs = [input_name for input_name in required_inputs
                           if (input_name not in self.__dict__ and
@@ -349,5 +166,4 @@
         if len(missing_inputs) > 0:
             raise AttributeError("Block %r under %r is missing mandatory "
                                  "inputs %s" %
-                                 (self.data.name, self.parent, missing_inputs))
->>>>>>> 6a00d39d
+                                 (self.data.name, self.parent, missing_inputs))